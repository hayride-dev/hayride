--- conflicted
+++ resolved
@@ -47,13 +47,9 @@
 }
 
 world hayride-wac {
-<<<<<<< HEAD
-    import hayride:wac/wac@0.0.62;
+    import hayride:wac/wac@0.0.64;
 }
 
 world hayride-db {
     import hayride:db/db@0.0.62;
-=======
-    import hayride:wac/wac@0.0.64;
->>>>>>> 70b53c31
 }